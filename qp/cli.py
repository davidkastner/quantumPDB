--- conflicted
+++ resolved
@@ -193,18 +193,17 @@
             else:
                 ligand_charge = dict()
 
-<<<<<<< HEAD
-            coordination_spheres.extract_clusters(
-                path, f"{o}/{pdb}", metals,
-                limit, ligands, capping, charge, count, xyz, first_sphere_radius,
-                smooth_method=smooth_method,
-=======
             cluster_paths = coordination_spheres.extract_clusters(
                 path, f"{output}/{pdb}", center_residues, merge_cutoff, limit, 
                 first_sphere_radius, max_atom_count, ligands, capping, charge, count, xyz, 
                 ligand_charge=ligand_charge,
                 smooth_method=smooth_method, hetero_pdb=hetero_pdb,
->>>>>>> fe44e634
+                add_hydrogens.adjust_activesites(path, metals)
+
+            coordination_spheres.extract_clusters(
+                path, f"{o}/{pdb}", metals,
+                limit, ligands, capping, charge, count, xyz, first_sphere_radius,
+                smooth_method=smooth_method,
                 **smooth_params
             )
 
